/// Parsing for CaveInfo files
mod section;

use crate::{
    assets::{AssetManager, CaveConfig},
    caveinfo::{
        util::{expand_rotations, sort_cave_units},
        CapInfo, CaveInfo, CaveUnit, DoorLink, DoorUnit, GateInfo, ItemInfo, RoomType, SpawnPoint,
        TekiInfo, Waterbox, Waypoint,
    },
    point::Point,
};
use error_stack::{report, IntoReport, Report, Result, ResultExt};
use itertools::Itertools;
use pest::Parser;
use pest_derive::Parser;
use regex::Regex;
use std::{path::PathBuf, sync::OnceLock};
<<<<<<< HEAD
=======
use error_stack::{Result, ResultExt, report, Report};
>>>>>>> f413aac0

use self::section::{InfoLine, Section};

use super::error::CaveInfoError;

#[derive(Parser)]
#[grammar = "caveinfo/parse/p2_cfg_grammar.pest"]
struct CaveinfoParser;

fn parse_sections(file_contents: &str) -> Result<impl Iterator<Item = Section>, CaveInfoError> {
    let pairs = CaveinfoParser::parse(Rule::section_file, file_contents)
<<<<<<< HEAD
        .into_report()
=======
>>>>>>> f413aac0
        .change_context(CaveInfoError::MalformedFile)
        .attach_printable("Couldn't parse file into sections")?
        .next()
        .unwrap();
    Ok(pairs.into_inner().filter_map(|pair| pair.try_into().ok()))
}

/// Takes the entire raw text of a CaveInfo file and parses it into several
/// CaveInfo structs - one for each floor - ready for passing to the generator.
pub(crate) fn parse_caveinfo(
    cave_cfg: &CaveConfig,
    mgr: &AssetManager,
) -> Result<Vec<CaveInfo>, CaveInfoError> {
    let caveinfo_txt = mgr
        .get_txt_file(cave_cfg.get_caveinfo_path())
        .change_context(CaveInfoError::FileRead)
        .attach_printable_lazy(|| cave_cfg.get_caveinfo_path().to_string_lossy().into_owned())?;

    let mut caveinfos = parse_sections(&caveinfo_txt)
        .attach_printable_lazy(|| {
            format!(
                "Failed to parse {} into sections",
                cave_cfg.caveinfo_filename
            )
        })?
        .skip(1)
        .chunks(5)
        .into_iter()
        .map(|section_chunk| -> Result<CaveInfo, CaveInfoError> {
            let (header, teki, item, gate, cap) = section_chunk
                .collect_tuple()
                .ok_or(report!(CaveInfoError::MalformedFile))
                .attach_printable("Incorrect number of sections in CaveInfo file")?;

            Ok(CaveInfo {
                cave_cfg: cave_cfg.clone(),
                floor_num: header.get_tag("{f000}")?,
                max_main_objects: header.get_tag("{f002}")?,
                max_treasures: header.get_tag("{f003}")?,
                max_gates: header.get_tag("{f004}")?,
                num_rooms: header.get_tag("{f005}")?,
                corridor_probability: header.get_tag("{f006}")?,
                cap_probability: header.get_tag::<f32>("{f014}")? / 100f32,
                has_geyser: header.get_tag::<u32>("{f007}")? > 0,
                exit_plugged: header.get_tag::<u32>("{f010}")? > 0,
                cave_units: expand_rotations(sort_cave_units(parse_unitfile(
                    &header.get_tag::<String>("{f008}")?,
                    cave_cfg,
                    mgr,
                )?)),
                teki_info: teki.try_into()?,
                item_info: item.try_into()?,
                gate_info: gate.try_into()?,
                cap_info: cap.try_into()?,
                is_final_floor: false,
                waterwraith_timer: header.get_tag("{f016}").unwrap_or(0.0f32),
            })
        })
        .collect::<Result<Vec<CaveInfo>, CaveInfoError>>()?;
    caveinfos.last_mut().unwrap().is_final_floor = true;

    Ok(caveinfos)
}

fn parse_unitfile(
    unitfile: &str,
    cave_cfg: &CaveConfig,
    mgr: &AssetManager,
) -> Result<Vec<CaveUnit>, CaveInfoError> {
    let unitfile_path = PathBuf::from_iter(["assets", &cave_cfg.game, "unitfiles", unitfile]);
    let unitfile_txt = mgr
        .get_txt_file(&unitfile_path)
        .change_context(CaveInfoError::FileRead)?;
    let units = parse_sections(&unitfile_txt)
        .change_context(CaveInfoError::CaveUnitDefinition)
        .attach_printable_lazy(|| unitfile_path.to_string_lossy().into_owned())?
        .map(|section| try_parse_caveunit(&section, cave_cfg, mgr))
        .collect::<Result<_, _>>()?;
    Ok(units)
}

fn try_parse_caveunit(
    section: &Section,
    cave: &CaveConfig,
    mgr: &AssetManager,
) -> Result<CaveUnit, CaveInfoError> {
    let unit_folder_name: String = section.get_line(1)?.get_line_item(0)?;
    let width = section.get_line(2)?.get_line_item(0)?;
    let height = section.get_line(2)?.get_line_item(1)?;
    let room_type = section.get_line(3)?.get_line_item::<usize>(0)?.into();
    let num_doors = section.get_line(5)?.get_line_item(0)?;

    // DoorUnits
    let doors = if num_doors > 0 {
        let num_lines_per_door_unit = (section.lines.len() - 6) / num_doors;
        section.lines[6..]
            .chunks(num_lines_per_door_unit)
            .map(
                |doorunit_lines: &[InfoLine]| -> Result<DoorUnit, CaveInfoError> {
                    doorunit_lines.try_into()
                },
            )
            .collect::<Result<Vec<_>, _>>()?
    } else {
        vec![]
    };

    // Cave Unit Layout File (spawn points)
    let layoutfile_path = PathBuf::from_iter([
        "assets",
        &cave.game,
        "mapunits",
        &unit_folder_name,
        "texts",
        "layout.txt",
    ]);
    let mut spawnpoints = match mgr.get_txt_file(&layoutfile_path) {
        Ok(cave_unit_layout_file_txt) => parse_sections(&cave_unit_layout_file_txt)?
            .map(TryInto::try_into)
            .collect::<Result<Vec<SpawnPoint>, CaveInfoError>>()
            .change_context(CaveInfoError::LayoutFile)
            .attach_printable_lazy(|| layoutfile_path.to_string_lossy().into_owned())?,
        Err(_) => Vec::new(),
    };

    // Waterboxes file
<<<<<<< HEAD
    let waterboxes = match mgr.get_txt_file(PathBuf::from_iter([
        "assets",
        &cave.game,
        "mapunits",
        &unit_folder_name,
        "texts",
        "waterbox.txt",
    ])) {
        Ok(waterboxes_file_txt) => parse_sections(&waterboxes_file_txt)?
            .next()
            .unwrap()
            .try_into()
            .change_context(CaveInfoError::WaterboxFile)
            .attach_printable_lazy(|| format!("{unit_folder_name}/texts/waterbox.txt"))?,
=======
    let waterboxes = match mgr.get_txt_file(
        PathBuf::from_iter(["assets", &cave.game, "mapunits", &unit_folder_name, "texts", "waterbox.txt"])
    ) {
        Ok(waterboxes_file_txt) => {
            let section = parse_sections(&waterboxes_file_txt)?.next().unwrap();
            TryInto::<Vec<Waterbox>>::try_into(section)
                .change_context(CaveInfoError::WaterboxFile)
                .attach_printable_lazy(|| format!("{unit_folder_name}/texts/waterbox.txt"))?
        },
>>>>>>> f413aac0
        Err(_) => Vec::new(),
    };

    // route.txt file (Waypoints)
    let waypoints_file_txt = mgr
        .get_txt_file(PathBuf::from_iter([
            "assets",
            &cave.game,
            "mapunits",
            &unit_folder_name,
            "texts",
            "route.txt",
        ]))
        .change_context(CaveInfoError::FileRead)?;
    let waypoints = parse_sections(&waypoints_file_txt)
        .change_context(CaveInfoError::RouteFile)
        .attach_printable_lazy(|| format!("{unit_folder_name}/texts/route.txt"))?
        .map(<Waypoint as TryFrom<Section>>::try_from)
        .collect::<Result<Vec<_>, _>>()?;

    // Add special Hole/Geyser spawnpoints to Cap and Hallway units. These aren't
    // present in Caveinfo files but the generation algorithm acts as if they're there,
    // so adding them here is a simplification.
    // Group 9 is a special group specifically for these 'fake' hole/geyser spawnpoints.
    // It does not appear in the game code or on the TKB.
    if (room_type == RoomType::DeadEnd && unit_folder_name.starts_with("item"))
        || room_type == RoomType::Hallway
    {
        spawnpoints.push(SpawnPoint {
            group: 9,
            pos: Point::default(),
            angle_degrees: 0.0,
            radius: 0.0,
            min_num: 1,
            max_num: 1,
        });
    }

    Ok(CaveUnit {
        unit_folder_name,
        width,
        height,
        room_type,
        num_doors,
        doors,
        rotation: 0,
        spawnpoints,
        waterboxes,
        waypoints,
    })
}

impl TryFrom<Section<'_>> for Vec<TekiInfo> {
    type Error = Report<CaveInfoError>;
    fn try_from(section: Section) -> std::result::Result<Vec<TekiInfo>, Self::Error> {
        section
            .lines
            .iter()
            .skip(1) // First line contains the number of Teki
            .tuples()
            .map(
                |(item_line, group_line)| -> std::result::Result<TekiInfo, Self::Error> {
                    let internal_identifier: String = item_line.get_line_item(0)?;
                    let amount_code: u32 = item_line.get_line_item(1)?;
                    let group: u32 = group_line.get_line_item(0)?;

                    let (spawn_method, internal_name, carrying) =
                        extract_internal_identifier(&internal_identifier);

                    // Determine amount and filler_distribution_weight based on teki type
                    let minimum_amount: u32;
                    let filler_distribution_weight: u32;
                    if group == 6 {
                        // 6 is the group number for decorative teki
                        minimum_amount = amount_code;
                        filler_distribution_weight = 0;
                    } else {
                        // If there is only one digit, it represents the filler_distribution_weight
                        // and minimum_amount defaults to 0.
                        minimum_amount = amount_code / 10;
                        filler_distribution_weight = amount_code % 10;
                    }

                    Ok(TekiInfo {
                        internal_name,
                        carrying,
                        minimum_amount,
                        filler_distribution_weight,
                        group,
                        spawn_method,
                    })
                },
            )
            .collect::<Result<Vec<_>, _>>()
    }
}

impl TryFrom<Section<'_>> for Vec<ItemInfo> {
    type Error = Report<CaveInfoError>;
    fn try_from(section: Section) -> std::result::Result<Vec<ItemInfo>, Self::Error> {
        section
            .lines
            .iter()
            .skip(1)
            .map(|line| -> std::result::Result<ItemInfo, Self::Error> {
                let amount_code: u32 = line.get_line_item(1)?;
                Ok(ItemInfo {
                    internal_name: line.get_line_item(0)?,
                    min_amount: amount_code as u8 / 10,
                    filler_distribution_weight: amount_code % 10,
                })
            })
            .collect()
    }
}

impl TryFrom<Section<'_>> for Vec<GateInfo> {
    type Error = Report<CaveInfoError>;
    fn try_from(section: Section) -> std::result::Result<Vec<GateInfo>, Self::Error> {
        section
            .lines
            .iter()
            .skip(1)
            .tuples()
            .map(
                |(health_line, spawn_distribution_weight_line)| -> std::result::Result<GateInfo, Self::Error> {
                    Ok(GateInfo {
                        health: health_line.get_line_item(1)?,
                        spawn_distribution_weight: spawn_distribution_weight_line.get_line_item::<u32>(0)? % 10
                    })
                },
            )
            .collect()
    }
}

impl TryFrom<Section<'_>> for Vec<CapInfo> {
    /// Almost an exact duplicate of the code for TekiInfo, which is unfortunately
    /// necessary with how the code is currently structured. May refactor in the future.
    type Error = Report<CaveInfoError>;
    fn try_from(section: Section) -> std::result::Result<Vec<CapInfo>, Self::Error> {
        section
            .lines
            .iter()
            .skip(1) // First line contains the number of Teki
            .tuples()
            .map(
                |(_, item_line, group_line)| -> std::result::Result<CapInfo, Self::Error> {
                    let internal_identifier: String = item_line.get_line_item(0)?;
                    let amount_code: u32 = item_line.get_line_item(1)?;
                    let group: u8 = group_line.get_line_item(0)?;

                    let (spawn_method, internal_name, carrying) =
                        extract_internal_identifier(&internal_identifier);

                    // If there is only one digit, it represents the filler_distribution_weight
                    // and minimum_amount defaults to 0.
                    let minimum_amount = amount_code / 10;
                    let filler_distribution_weight = amount_code % 10;

                    Ok(CapInfo {
                        internal_name,
                        carrying,
                        minimum_amount,
                        filler_distribution_weight,
                        group,
                        spawn_method,
                    })
                },
            )
            .collect()
    }
}

impl TryFrom<&[InfoLine<'_>]> for DoorUnit {
    type Error = Report<CaveInfoError>;
    fn try_from(lines: &[InfoLine]) -> std::result::Result<DoorUnit, Self::Error> {
        let direction = lines[1].get_line_item(0)?;
        let side_lateral_offset = lines[1].get_line_item(1)?;
        let waypoint_index = lines[1].get_line_item(2)?;
        let num_links = lines[2].get_line_item(0)?;
        let door_links = lines[3..]
            .iter()
            .map(|line| line.try_into())
            .collect::<std::result::Result<Vec<_>, _>>()?;
        Ok(DoorUnit {
            direction,
            side_lateral_offset,
            waypoint_index,
            num_links,
            door_links,
        })
    }
}

impl TryFrom<&InfoLine<'_>> for DoorLink {
    type Error = Report<CaveInfoError>;
    fn try_from(line: &InfoLine) -> std::result::Result<DoorLink, Self::Error> {
        let distance = line.get_line_item(0)?;
        let door_id = line.get_line_item(1)?;
        let tekiflag = line.get_line_item::<u32>(2)? > 0;
        Ok(DoorLink {
            distance,
            door_id,
            tekiflag,
        })
    }
}

impl TryFrom<Section<'_>> for SpawnPoint {
    type Error = Report<CaveInfoError>;
    fn try_from(section: Section) -> std::result::Result<SpawnPoint, Self::Error> {
        Ok(SpawnPoint {
            group: section.get_line(0)?.get_line_item(0)?,
            pos: Point([
                section.get_line(1)?.get_line_item(0)?,
                section.get_line(1)?.get_line_item(1)?,
                section.get_line(1)?.get_line_item(2)?,
            ]),
            angle_degrees: section.get_line(2)?.get_line_item(0)?,
            radius: section.get_line(3)?.get_line_item(0)?,
            min_num: section.get_line(4)?.get_line_item(0)?,
            max_num: section.get_line(5)?.get_line_item(0)?,
        })
    }
}

impl TryFrom<Section<'_>> for Vec<Waterbox> {
    type Error = Report<CaveInfoError>;
    fn try_from(section: Section<'_>) -> std::result::Result<Self, Self::Error> {
        let num_waterboxes: usize = section.get_line(0)?.get_line_item(0)?;
        let mut waterboxes = Vec::with_capacity(num_waterboxes);
        for i in 0..num_waterboxes {
            waterboxes.push(Waterbox {
                p1: Point([
                    section.get_line(i + 1)?.get_line_item(0)?,
                    section.get_line(i + 1)?.get_line_item(1)?,
                    section.get_line(i + 1)?.get_line_item(2)?,
                ]),
                p2: Point([
                    section.get_line(i + 1)?.get_line_item(3)?,
                    section.get_line(i + 1)?.get_line_item(4)?,
                    section.get_line(i + 1)?.get_line_item(5)?,
                ]),
            });
        }
        Ok(waterboxes)
    }
}

impl TryFrom<Section<'_>> for Waypoint {
    type Error = Report<CaveInfoError>;
    fn try_from(section: Section<'_>) -> std::result::Result<Self, Self::Error> {
        let num_links: usize = section.get_line(1)?.get_line_item(0)?;
        let coords_line = section.get_line(num_links + 2)?;
        Ok(Waypoint {
            pos: Point([
                coords_line.get_line_item(0)?,
                coords_line.get_line_item(1)?,
                coords_line.get_line_item(2)?,
            ]),
            r: coords_line.get_line_item(3)?,
            index: section.get_line(0)?.get_line_item(0)?,
            links: (2..num_links + 2)
                .map(|line_no| -> std::result::Result<_, Self::Error> {
                    section.get_line(line_no)?.get_line_item(0)
                })
                .collect::<Result<Vec<_>, _>>()?,
        })
    }
}

// ************************
//    Utility Functions
// ************************

static SPAWN_METHOD_RE: OnceLock<Regex> = OnceLock::new();

/// Retrieves Spawn Method, Internal Name, and Carrying Item from a combined
/// internal identifier as used by TekiInfo and CapInfo.
fn extract_internal_identifier(internal_combined_name: &str) -> (Option<String>, String, Option<String>) {
    let spawn_method_match = SPAWN_METHOD_RE.get_or_init(|| Regex::new(r"(\$\d?)").unwrap())
        .find_at(internal_combined_name, 0);
    let (spawn_method, internal_combined_name) = if let Some(mtch) = spawn_method_match {
        (
            Some(mtch.as_str().strip_prefix('$').unwrap().to_owned()),
            &internal_combined_name[mtch.end()..],
        )
    } else {
        (None, internal_combined_name)
    };

    let teki = internal_combined_name
        .split('_')
        .enumerate()
        .take_while(|(i, part)| {
            i == &0
                || part.chars().next().unwrap().is_ascii_uppercase()
                || part == &"s"
                || part == &"l"
        })
        .map(|(_, part)| part)
        .join("_");
    let treasure_name = internal_combined_name
        .split('_')
        .enumerate()
        .skip_while(|(i, part)| {
            i == &0
                || part.chars().next().unwrap().is_ascii_uppercase()
                || part == &"s"
                || part == &"l"
        })
        .map(|(_, part)| part)
        .join("_");
    let treasure = if treasure_name.is_empty() {
        None
    } else {
        Some(treasure_name)
    };

    // Some special teki have an "F" variant that doesn't move. These are treated as separate
    // teki in code but use the same assets, so we normalize them here.
    let teki = match teki.as_str() {
        "FminiHoudai" => "MiniHoudai".to_string(),
        "Fkabuto" => "Kabuto".to_string(),
        _ => teki,
    };

    (spawn_method, teki, treasure)
}<|MERGE_RESOLUTION|>--- conflicted
+++ resolved
@@ -10,16 +10,12 @@
     },
     point::Point,
 };
-use error_stack::{report, IntoReport, Report, Result, ResultExt};
 use itertools::Itertools;
 use pest::Parser;
 use pest_derive::Parser;
 use regex::Regex;
 use std::{path::PathBuf, sync::OnceLock};
-<<<<<<< HEAD
-=======
 use error_stack::{Result, ResultExt, report, Report};
->>>>>>> f413aac0
 
 use self::section::{InfoLine, Section};
 
@@ -31,10 +27,6 @@
 
 fn parse_sections(file_contents: &str) -> Result<impl Iterator<Item = Section>, CaveInfoError> {
     let pairs = CaveinfoParser::parse(Rule::section_file, file_contents)
-<<<<<<< HEAD
-        .into_report()
-=======
->>>>>>> f413aac0
         .change_context(CaveInfoError::MalformedFile)
         .attach_printable("Couldn't parse file into sections")?
         .next()
@@ -161,22 +153,6 @@
     };
 
     // Waterboxes file
-<<<<<<< HEAD
-    let waterboxes = match mgr.get_txt_file(PathBuf::from_iter([
-        "assets",
-        &cave.game,
-        "mapunits",
-        &unit_folder_name,
-        "texts",
-        "waterbox.txt",
-    ])) {
-        Ok(waterboxes_file_txt) => parse_sections(&waterboxes_file_txt)?
-            .next()
-            .unwrap()
-            .try_into()
-            .change_context(CaveInfoError::WaterboxFile)
-            .attach_printable_lazy(|| format!("{unit_folder_name}/texts/waterbox.txt"))?,
-=======
     let waterboxes = match mgr.get_txt_file(
         PathBuf::from_iter(["assets", &cave.game, "mapunits", &unit_folder_name, "texts", "waterbox.txt"])
     ) {
@@ -186,7 +162,6 @@
                 .change_context(CaveInfoError::WaterboxFile)
                 .attach_printable_lazy(|| format!("{unit_folder_name}/texts/waterbox.txt"))?
         },
->>>>>>> f413aac0
         Err(_) => Vec::new(),
     };
 
